--- conflicted
+++ resolved
@@ -89,27 +89,10 @@
         return version_;
     }
 
-<<<<<<< HEAD
     void Apply(const Adam* opt, SparseGradInfo& grad_info);
-
-=======
-    void IncreaseVersion() {
-        version_++;
-    }
-
-    void AddShow(float show) {
-        show_ += show;
-    }
-
-    void Apply(const Adam* opt, SparseGradInfo& grad_info);
-
-    void Serialized(butil::IOBuf& buf);
-
-    void DeSerialized(butil::IOBuf& buf);
 
     void ShowDecay(const Adam* opt) {}
 
->>>>>>> eea4d1d8
 protected:
     bool IsMiniDim_() const {
         // UnionWeight could store two float
